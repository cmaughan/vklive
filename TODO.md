TODO
----

# Backlog
---------
## Priority
<<<<<<< HEAD
- Auto Indent.  Adding a return after a { should indent for convenience.
    - Probably best to examine the local bracket group and format it given events such as return.  VC is the guide here.
=======
- Auto Indent.  Adding a return after a { should indent for convenience.  Return within that same group should indent to the previous line begin level.  Experiment with VC and try to copy the behavior.
>>>>>>> b8818de0

## General
- Cleanup the binding code, separate it out a bit more.  Bindings are typically built dynamically.

- Supply model textures in a descriptor, do a textured model sample

- Blend operations/Alpha, and other render state

- Option to one-off clear a surface, and with restart menu
    - Restart menu option should do default clear once

- Fix Parameters:
    iMouse (x,y screen)
    iDate (year, month, day, seconds since EPOCH)
    fragOffset (audio)

- App Icon

- Auto create missing shaders
    - Make a function which walks through the components of a working project/scene and rebuilds what is necessary?
    - This function will also update visible edited shaders and make new ones when the user compiles the scenegraph file, using default templates?
    - Handle loading from an empty folder using this approach?

- Load/Save a project from a zip file?

- Support Volume and Cubemap textures

- Full screen mode
- 
## Mac
- Get correct documents folder; I don't think this is correctly located yet

## Linux
- Test on linux machine

## Samples
- Write cleaner shader samples
- Fix existing/test samples for syntax changes
-   target write/read
-   texture/shapes
-   geometry shader
-   ping pong example


# Bugs
------
## General
- Check low DPI; need a machine to do this on
 
- Left over objects on shut down ; need to reconfirm this.

- Tabs need to scroll horizontally in the correct way

- Visible lines calculation seems incorrect.

## Zep
- Word wrapping on words in the help docs would be useful.

- Normal mode; Shift+ doesn't work for swapping tabs


# Fridge
--------
- User layouts for imgui windows (10)
- Build acceleration structure from a model (10)
- Allow ray trace operations (20)
- Default shapes, sphere, torus, etc. (5)
- Variable panel for user tweakables (20)
- Cubemap/Volume (10)
 
# Zep
- Highlight multiple lines and tab for faster block indenting (10)
- Wordwrapping on word boundaries (20)


# Freezer
---------
# Rendering
- Support Tesselation shaders (5)

# Mac
- Make a native menu for more consistency?
- Metal renderer

# PC
- DX12<|MERGE_RESOLUTION|>--- conflicted
+++ resolved
@@ -4,12 +4,7 @@
 # Backlog
 ---------
 ## Priority
-<<<<<<< HEAD
-- Auto Indent.  Adding a return after a { should indent for convenience.
-    - Probably best to examine the local bracket group and format it given events such as return.  VC is the guide here.
-=======
 - Auto Indent.  Adding a return after a { should indent for convenience.  Return within that same group should indent to the previous line begin level.  Experiment with VC and try to copy the behavior.
->>>>>>> b8818de0
 
 ## General
 - Cleanup the binding code, separate it out a bit more.  Bindings are typically built dynamically.
@@ -38,7 +33,7 @@
 - Support Volume and Cubemap textures
 
 - Full screen mode
-- 
+-
 ## Mac
 - Get correct documents folder; I don't think this is correctly located yet
 
@@ -58,7 +53,7 @@
 ------
 ## General
 - Check low DPI; need a machine to do this on
- 
+
 - Left over objects on shut down ; need to reconfirm this.
 
 - Tabs need to scroll horizontally in the correct way
@@ -79,7 +74,7 @@
 - Default shapes, sphere, torus, etc. (5)
 - Variable panel for user tweakables (20)
 - Cubemap/Volume (10)
- 
+
 # Zep
 - Highlight multiple lines and tab for faster block indenting (10)
 - Wordwrapping on word boundaries (20)
